--- conflicted
+++ resolved
@@ -256,11 +256,9 @@
   }
 
   constructor(model: ClusterModel) {
-<<<<<<< HEAD
     makeObservable(this);
-=======
+
     this.id = model.id;
->>>>>>> d08aeaa2
     this.updateModel(model);
 
     try {
@@ -270,11 +268,6 @@
       if (error) {
         throw error;
       }
-
-<<<<<<< HEAD
-      validateKubeConfig(kubeconfig, this.contextName, { validateCluster: true, validateUser: false, validateExec: false });
-=======
->>>>>>> d08aeaa2
       this.apiUrl = kubeconfig.getCluster(kubeconfig.getContextObject(this.contextName).cluster).server;
     } catch (err) {
       logger.error(err);
