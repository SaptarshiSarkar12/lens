/**
 * Copyright (c) OpenLens Authors. All rights reserved.
 * Licensed under MIT License. See LICENSE in root directory for more information.
 */

import "./add-secret-dialog.scss";

import React from "react";
import { observable, makeObservable } from "mobx";
import { observer } from "mobx-react";
import type { DialogProps } from "../dialog";
import { Dialog } from "../dialog";
import { Wizard, WizardStep } from "../wizard";
import { Input } from "../input";
import { systemName } from "../input/input_validators";
import { reverseSecretTypeMap, secretApi, SecretType } from "../../../common/k8s-api/endpoints";
import { SubTitle } from "../layout/sub-title";
import { NamespaceSelect } from "../+namespaces/namespace-select";
import { Select } from "../select";
import { Icon } from "../icon";
import { base64, iter } from "../../utils";
import { Notifications } from "../notifications";
import upperFirst from "lodash/upperFirst";
import { showDetails } from "../kube-detail-params";
import { fromEntries } from "../../../common/utils/objects";

export interface AddSecretDialogProps extends Partial<DialogProps> {
}

interface SecretTemplateField {
  key: string;
  value?: string;
  required?: boolean;
}

interface SecretTemplate {
  [field: string]: SecretTemplateField[] | undefined;
  annotations?: SecretTemplateField[];
  labels?: SecretTemplateField[];
  data?: SecretTemplateField[];
}

type ISecretField = keyof SecretTemplate;

const dialogState = observable.object({
  isOpen: false,
});

@observer
export class AddSecretDialog extends React.Component<AddSecretDialogProps> {
  constructor(props: AddSecretDialogProps) {
    super(props);
    makeObservable(this);
  }

  static open() {
    dialogState.isOpen = true;
  }

  static close() {
    dialogState.isOpen = false;
  }

  private secretTemplate: Partial<Record<SecretType, SecretTemplate>> = {
    [SecretType.Opaque]: {},
    [SecretType.ServiceAccountToken]: {
      annotations: [
        { key: "kubernetes.io/service-account.name", required: true },
        { key: "kubernetes.io/service-account.uid", required: true },
      ],
    },
  };

  @observable secret = this.secretTemplate;
  @observable name = "";
  @observable namespace = "default";
  @observable type = SecretType.Opaque;

  reset = () => {
    this.name = "";
    this.secret = this.secretTemplate;
  };

  close = () => {
    AddSecretDialog.close();
  };

  private getDataFromFields = (fields: SecretTemplateField[] = [], processValue: (val: string) => string = (val => val)) => {
    return iter.pipeline(fields.values())
      .filterMap(({ key, value }) => (
        value
          ? [key, processValue(value)] as const
          : undefined
      ))
      .collect(fromEntries);
  };

  createSecret = async () => {
    const { name, namespace, type } = this;
    const { data = [], labels = [], annotations = [] } = this.secret[type] ?? {};

    try {
      const newSecret = await secretApi.create({ namespace, name }, {
        type,
        data: this.getDataFromFields(data, val => val ? base64.encode(val) : ""),
        metadata: {
          name,
          namespace,
          annotations: this.getDataFromFields(annotations),
          labels: this.getDataFromFields(labels),
        },
      });

      showDetails(newSecret?.selfLink);
      this.close();
    } catch (err) {
      Notifications.checkedError(err, "Unknown error occured while creating a Secret");
    }
  };

  private getFields(field: ISecretField) {
    return (this.secret[this.type] ??= {})[field] ??= [];
  }

  addField = (field: ISecretField) => {
    this.getFields(field).push({ key: "", value: "" });
  };

  removeField = (field: ISecretField, index: number) => {
    this.getFields(field).splice(index, 1);
  };

  renderFields(field: ISecretField) {
    return (
      <>
        <SubTitle
          compact
          className="fields-title"
          title={upperFirst(field.toString())}
        >
          <Icon
            small
            tooltip="Add field"
            material="add_circle_outline"
            onClick={() => this.addField(field)}
          />
        </SubTitle>
        <div className="secret-fields">
          {this.getFields(field)
            .map((item, index) => (
              <div key={index} className="secret-field flex gaps auto align-center">
                <Input
                  lightTheme
                  className="key"
                  placeholder="Name"
                  title={item.key}
                  tabIndex={item.required ? -1 : 0}
                  readOnly={item.required}
                  value={item.key}
                  onChange={v => item.key = v}
                />
                <Input
<<<<<<< HEAD
                  lightTheme
                  multiLine maxRows={5}
                  required={required}
=======
                  multiLine
                  maxRows={5}
                  required={item.required}
>>>>>>> 03d2389f
                  className="value"
                  placeholder="Value"
                  value={item.value}
                  onChange={v => item.value = v}
                />
                <Icon
                  small
                  disabled={item.required}
                  tooltip={item.required ? "Required field" : "Remove field"}
                  className="remove-icon"
                  material="remove_circle_outline"
                  onClick={() => this.removeField(field, index)}
                />
              </div>
            ))}
        </div>
      </>
    );
  }

  render() {
    const { ...dialogProps } = this.props;
    const { namespace, name, type } = this;
    const header = <h5>Create Secret</h5>;

    return (
      <Dialog
        {...dialogProps}
        className="AddSecretDialog"
        isOpen={dialogState.isOpen}
        onOpen={this.reset}
        close={this.close}
      >
        <Wizard header={header} done={this.close}>
          <WizardStep
            contentClass="flow column"
            nextLabel="Create"
            next={this.createSecret}
          >
            <div className="secret-name">
              <SubTitle title="Secret name" />
              <Input
<<<<<<< HEAD
                lightTheme
                autoFocus required
=======
                autoFocus
                required
>>>>>>> 03d2389f
                placeholder="Name"
                trim
                validators={systemName}
                value={name}
                onChange={v => this.name = v}
              />
            </div>
            <div className="flex auto gaps">
              <div className="secret-namespace">
                <SubTitle title="Namespace" />
                <NamespaceSelect
<<<<<<< HEAD
                  lightTheme
=======
                  id="secret-namespace-input"
                  themeName="light"
>>>>>>> 03d2389f
                  value={namespace}
                  onChange={option => this.namespace = option?.value ?? "default"}
                />
              </div>
              <div className="secret-type">
                <SubTitle title="Secret type" />
                <Select
<<<<<<< HEAD
                  lightTheme
                  options={this.types}
                  value={type} onChange={({ value }: SelectOption) => this.type = value}
=======
                  id="secret-input"
                  themeName="light"
                  options={Object.keys(this.secretTemplate) as SecretType[]}
                  value={type}
                  onChange={option => this.type = option?.value ?? SecretType.Opaque}
                  getOptionLabel={option => reverseSecretTypeMap[option.value]}
>>>>>>> 03d2389f
                />
              </div>
            </div>
            {this.renderFields("annotations")}
            {this.renderFields("labels")}
            {this.renderFields("data")}
          </WizardStep>
        </Wizard>
      </Dialog>
    );
  }
}<|MERGE_RESOLUTION|>--- conflicted
+++ resolved
@@ -160,15 +160,10 @@
                   onChange={v => item.key = v}
                 />
                 <Input
-<<<<<<< HEAD
-                  lightTheme
-                  multiLine maxRows={5}
-                  required={required}
-=======
+                  lightTheme
                   multiLine
                   maxRows={5}
                   required={item.required}
->>>>>>> 03d2389f
                   className="value"
                   placeholder="Value"
                   value={item.value}
@@ -211,13 +206,9 @@
             <div className="secret-name">
               <SubTitle title="Secret name" />
               <Input
-<<<<<<< HEAD
                 lightTheme
-                autoFocus required
-=======
                 autoFocus
                 required
->>>>>>> 03d2389f
                 placeholder="Name"
                 trim
                 validators={systemName}
@@ -229,12 +220,8 @@
               <div className="secret-namespace">
                 <SubTitle title="Namespace" />
                 <NamespaceSelect
-<<<<<<< HEAD
-                  lightTheme
-=======
+                  lightTheme
                   id="secret-namespace-input"
-                  themeName="light"
->>>>>>> 03d2389f
                   value={namespace}
                   onChange={option => this.namespace = option?.value ?? "default"}
                 />
@@ -242,18 +229,12 @@
               <div className="secret-type">
                 <SubTitle title="Secret type" />
                 <Select
-<<<<<<< HEAD
-                  lightTheme
-                  options={this.types}
-                  value={type} onChange={({ value }: SelectOption) => this.type = value}
-=======
+                  lightTheme
                   id="secret-input"
-                  themeName="light"
                   options={Object.keys(this.secretTemplate) as SecretType[]}
                   value={type}
                   onChange={option => this.type = option?.value ?? SecretType.Opaque}
                   getOptionLabel={option => reverseSecretTypeMap[option.value]}
->>>>>>> 03d2389f
                 />
               </div>
             </div>
