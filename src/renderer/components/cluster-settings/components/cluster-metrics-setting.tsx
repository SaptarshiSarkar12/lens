/**
 * Copyright (c) OpenLens Authors. All rights reserved.
 * Licensed under MIT License. See LICENSE in root directory for more information.
 */

import React from "react";
import { disposeOnUnmount, observer } from "mobx-react";
import { onMultiSelectFor, Select } from "../../select/select";
import { Icon } from "../../icon/icon";
import { Button } from "../../button/button";
import { SubTitle } from "../../layout/sub-title";
import type { Cluster } from "../../../../common/cluster/cluster";
import { observable, reaction, makeObservable } from "mobx";
import { ClusterMetricsResourceType } from "../../../../common/cluster-types";

export interface ClusterMetricsSettingProps {
  cluster: Cluster;
}

@observer
export class ClusterMetricsSetting extends React.Component<ClusterMetricsSettingProps> {
  @observable hiddenMetrics = observable.set<string>();

  constructor(props: ClusterMetricsSettingProps) {
    super(props);
    makeObservable(this);
  }

  componentDidMount() {
    this.hiddenMetrics = observable.set<string>(this.props.cluster.preferences.hiddenMetrics ?? []);

    disposeOnUnmount(this, [
      reaction(() => this.props.cluster.preferences.hiddenMetrics, () => {
        this.hiddenMetrics = observable.set<string>(this.props.cluster.preferences.hiddenMetrics ?? []);
      }),
    ]);
  }

  save = () => {
    this.props.cluster.preferences.hiddenMetrics = Array.from(this.hiddenMetrics);
  };

  onChangeButton = () => {
    this.hiddenMetrics.replace(Object.keys(ClusterMetricsResourceType));
    this.save();
  };

  reset = () => {
    this.hiddenMetrics.clear();
    this.save();
  };

  renderMetricsSelect() {
    const metricResourceTypeOptions = Object.values(ClusterMetricsResourceType)
      .map(type => ({
        value: type,
        label: type,
        isSelected: this.hiddenMetrics.has(type),
      }));

    return (
      <>
        <Select
          id="cluster-metric-resource-type-input"
          className="box grow"
          placeholder="Select metrics to hide..."
          isMulti
          isSearchable
          onMenuClose={this.save}
          closeMenuOnSelect={false}
          controlShouldRenderValue={false}
<<<<<<< HEAD
          options={Object.values(ClusterMetricsResourceType)}
          onChange={this.onChangeSelect}
          formatOptionLabel={this.formatOptionLabel}
=======
          options={metricResourceTypeOptions}
          onChange={onMultiSelectFor(this.hiddenMetrics)}
          formatOptionLabel={(option) => (
            <div className="flex gaps align-center">
              <span>{option.value}</span>
              {option.isSelected && (
                <Icon
                  smallest
                  material="check"
                  className="box right"
                />
              )}
            </div>
          )}
          themeName="lens"
>>>>>>> 03d2389f
        />
        <Button
          primary
          label="Hide all metrics"
          onClick={this.onChangeButton}
        />
        <Button
          primary
          label="Reset"
          onClick={this.reset}
        />
      </>
    );
  }

  render() {

    return (
      <div className="MetricsSelec0 mb-5">
        <SubTitle title={"Hide metrics from the UI"}/>
        <div className="flex gaps">
          {this.renderMetricsSelect()}
        </div>
      </div>
    );
  }
}<|MERGE_RESOLUTION|>--- conflicted
+++ resolved
@@ -69,11 +69,6 @@
           onMenuClose={this.save}
           closeMenuOnSelect={false}
           controlShouldRenderValue={false}
-<<<<<<< HEAD
-          options={Object.values(ClusterMetricsResourceType)}
-          onChange={this.onChangeSelect}
-          formatOptionLabel={this.formatOptionLabel}
-=======
           options={metricResourceTypeOptions}
           onChange={onMultiSelectFor(this.hiddenMetrics)}
           formatOptionLabel={(option) => (
@@ -88,8 +83,6 @@
               )}
             </div>
           )}
-          themeName="lens"
->>>>>>> 03d2389f
         />
         <Button
           primary
