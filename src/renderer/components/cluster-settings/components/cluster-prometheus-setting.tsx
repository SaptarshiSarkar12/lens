/**
 * Copyright (c) OpenLens Authors. All rights reserved.
 * Licensed under MIT License. See LICENSE in root directory for more information.
 */

import React from "react";
import { observer, disposeOnUnmount } from "mobx-react";
import type { Cluster } from "../../../../common/cluster/cluster";
import { SubTitle } from "../../layout/sub-title";
import type { SelectOption } from "../../select";
import { Select } from "../../select";
import { Input } from "../../input";
import { observable, computed, autorun, makeObservable } from "mobx";
import { productName } from "../../../../common/vars";
import type { MetricProviderInfo } from "../../../../common/k8s-api/endpoints/metrics.api";
import { metricsApi } from "../../../../common/k8s-api/endpoints/metrics.api";
import { Spinner } from "../../spinner";

export interface ClusterPrometheusSettingProps {
  cluster: Cluster;
}

const autoDetectPrometheus = Symbol("auto-detect-prometheus");

type ProviderValue = typeof autoDetectPrometheus | string;

@observer
export class ClusterPrometheusSetting extends React.Component<ClusterPrometheusSettingProps> {
  @observable path = "";
  @observable selectedOption: ProviderValue = autoDetectPrometheus;
  @observable loading = true;
  readonly loadedOptions = observable.map<string, MetricProviderInfo>();

  @computed get options(): SelectOption<ProviderValue>[] {
    return [
      {
        value: autoDetectPrometheus,
        label: "Auto Detect Prometheus",
        isSelected: autoDetectPrometheus === this.selectedOption,
      },
      ...Array.from(this.loadedOptions, ([id, provider]) => ({
        value: id,
        label: provider.name,
        isSelected: id === this.selectedOption,
      })),
    ];
  }

  constructor(props: ClusterPrometheusSettingProps) {
    super(props);
    makeObservable(this);
  }

  @computed get canEditPrometheusPath(): boolean {
    if (!this.selectedOption || this.selectedOption === autoDetectPrometheus) {
      return false;
    }

    return this.loadedOptions.get(this.selectedOption)?.isConfigurable ?? false;
  }

  componentDidMount() {
    disposeOnUnmount(this,
      autorun(() => {
        const { prometheus, prometheusProvider } = this.props.cluster.preferences;

        if (prometheus) {
          const prefix = prometheus.prefix || "";

          this.path = `${prometheus.namespace}/${prometheus.service}:${prometheus.port}${prefix}`;
        } else {
          this.path = "";
        }

        if (prometheusProvider) {
          this.selectedOption = this.options.find(opt => opt.value === prometheusProvider.type)?.value ?? autoDetectPrometheus;
        } else {
          this.selectedOption = autoDetectPrometheus;
        }
      }),
    );

    metricsApi
      .getMetricProviders()
      .then(values => {
        this.loading = false;
        this.loadedOptions.replace(values.map(provider => [provider.id, provider]));
      });
  }

  parsePrometheusPath = () => {
    if (!this.selectedOption || !this.path) {
      return undefined;
    }
    const parsed = this.path.split(/\/|:/, 3);
    const apiPrefix = this.path.substring(parsed.join("/").length);

    if (!parsed[0] || !parsed[1] || !parsed[2]) {
      return undefined;
    }

    return {
      namespace: parsed[0],
      service: parsed[1],
      port: parseInt(parsed[2]),
      prefix: apiPrefix,
    };
  };

  onSaveProvider = () => {
    this.props.cluster.preferences.prometheusProvider = typeof this.selectedOption === "string"
      ? { type: this.selectedOption }
      : undefined;
  };

  onSavePath = () => {
    this.props.cluster.preferences.prometheus = this.parsePrometheusPath();
  };

  render() {
    return (
      <>
        <section>
          <SubTitle title="Prometheus" />
          {
            this.loading
              ? <Spinner />
<<<<<<< HEAD
              : <>
                <Select
                  value={this.provider}
                  onChange={({ value }) => {
                    this.provider = value;
                    this.onSaveProvider();
                  }}
                  options={this.options}
                />
                <small className="hint">What query format is used to fetch metrics from Prometheus</small>
              </>
=======
              : (
                <>
                  <Select
                    id="cluster-prometheus-settings-input"
                    value={this.selectedOption}
                    onChange={option => {
                      this.selectedOption = option?.value ?? autoDetectPrometheus;
                      this.onSaveProvider();
                    }}
                    options={this.options}
                    themeName="lens"
                  />
                  <small className="hint">What query format is used to fetch metrics from Prometheus</small>
                </>
              )
>>>>>>> 03d2389f
          }
        </section>
        {this.canEditPrometheusPath && (
          <>
            <hr />
            <section>
              <SubTitle title="Prometheus service address" />
              <Input
                value={this.path}
                onChange={(value) => this.path = value}
                onBlur={this.onSavePath}
                placeholder="<namespace>/<service>:<port>"
              />
              <small className="hint">
                {`An address to an existing Prometheus installation (<namespace>/<service>:<port>). ${productName} tries to auto-detect address if left empty.`}
              </small>
            </section>
          </>
        )}
      </>
    );
  }
}<|MERGE_RESOLUTION|>--- conflicted
+++ resolved
@@ -125,19 +125,6 @@
           {
             this.loading
               ? <Spinner />
-<<<<<<< HEAD
-              : <>
-                <Select
-                  value={this.provider}
-                  onChange={({ value }) => {
-                    this.provider = value;
-                    this.onSaveProvider();
-                  }}
-                  options={this.options}
-                />
-                <small className="hint">What query format is used to fetch metrics from Prometheus</small>
-              </>
-=======
               : (
                 <>
                   <Select
@@ -148,12 +135,10 @@
                       this.onSaveProvider();
                     }}
                     options={this.options}
-                    themeName="lens"
                   />
                   <small className="hint">What query format is used to fetch metrics from Prometheus</small>
                 </>
               )
->>>>>>> 03d2389f
           }
         </section>
         {this.canEditPrometheusPath && (
