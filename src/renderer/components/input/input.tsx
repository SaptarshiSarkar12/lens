--- conflicted
+++ resolved
@@ -361,9 +361,6 @@
     }
   }
 
-<<<<<<< HEAD
-  @boundMethod
-=======
   get themeSelection(): Record<string, boolean> {
     const { theme } = this.props;
 
@@ -378,7 +375,6 @@
     };
   }
 
->>>>>>> 03d2389f
   bindRef(elem: InputElement) {
     this.input = elem;
   }
@@ -471,15 +467,10 @@
         <div className={styles.InputInfo}>
           {!showErrorsAsTooltip && showErrors && errorsInfo}
           {this.showMaxLenIndicator && (
-<<<<<<< HEAD
             <div className={styles.maxLengthIndicator}>
-              {this.getValue().length} / {maxLength}
-=======
-            <div className="maxLengthIndicator box right">
               {this.getValue().length}
               {" / "}
               {maxLength}
->>>>>>> 03d2389f
             </div>
           )}
         </div>
