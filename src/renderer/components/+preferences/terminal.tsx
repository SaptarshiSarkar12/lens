--- conflicted
+++ resolved
@@ -59,22 +59,8 @@
   const onFontFamilyChange = action(({ value: fontFamily }: SelectOption<string>) => {
     logger.info(`setting terminal font to ${fontFamily}`);
 
-<<<<<<< HEAD
-  return (<section>
-    <h2>Terminal</h2>
-
-    <section id="shell">
-      <SubTitle title="Terminal Shell Path"/>
-      <Input
-        placeholder={defaultShell}
-        value={userStore.shell}
-        onChange={(value) => userStore.shell = value}
-      />
-    </section>
-=======
     userStore.terminalConfig.fontFamily = fontFamily; // save to external storage
   });
->>>>>>> 03d2389f
 
   return (
     <Preferences data-testid="terminal-preferences-page">
@@ -138,40 +124,6 @@
   );
 });
 
-<<<<<<< HEAD
-    <section id="terminalTheme">
-      <SubTitle title="Terminal theme" />
-      <Select
-        options={[
-          { label: "Match theme", value: "" },
-          ...themeStore.themeOptions,
-        ]}
-        value={userStore.terminalTheme}
-        onChange={({ value }) => userStore.terminalTheme = value}
-      />
-    </section>
-
-    <section>
-      <SubTitle title="Font size"/>
-      <Input
-        type="number"
-        min={10}
-        validators={InputValidators.isNumber}
-        value={userStore.terminalConfig.fontSize.toString()}
-        onChange={(value) => userStore.terminalConfig.fontSize=Number(value)}
-      />
-    </section>
-    <section>
-      <SubTitle title="Font family"/>
-      <Input
-        type="text"
-        value={userStore.terminalConfig.fontFamily}
-        onChange={(value) => userStore.terminalConfig.fontFamily=value}
-      />
-    </section>
-  </section>);
-});
-=======
 export const Terminal = withInjectables<Dependencies>(
   NonInjectedTerminal,
 
@@ -183,4 +135,3 @@
     }),
   },
 );
->>>>>>> 03d2389f
