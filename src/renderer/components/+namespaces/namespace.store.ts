import { action, comparer, computed, IReactionDisposer, IReactionOptions, observable, reaction } from "mobx";
import { autobind, createStorage } from "../../utils";
<<<<<<< HEAD
import { KubeObjectStore } from "../../kube-object.store";
import { IPodMetrics, Namespace, namespacesApi } from "../../api/endpoints";
=======
import { KubeObjectStore, KubeObjectStoreLoadingParams } from "../../kube-object.store";
import { Namespace, namespacesApi } from "../../api/endpoints/namespaces.api";
>>>>>>> b852384e
import { createPageParam } from "../../navigation";
import { apiManager } from "../../api/api-manager";

const selectedNamespaces = createStorage<string[] | undefined>("selected_namespaces", undefined);

export const namespaceUrlParam = createPageParam<string[]>({
  name: "namespaces",
  isSystem: true,
  multiValues: true,
  defaultValue: [],
});

export function getDummyNamespace(name: string) {
  return new Namespace({
    kind: Namespace.kind,
    apiVersion: "v1",
    metadata: {
      name,
      uid: "",
      resourceVersion: "",
      selfLink: `/api/v1/namespaces/${name}`
    }
  });
}

@autobind()
export class NamespaceStore extends KubeObjectStore<Namespace> {
  api = namespacesApi;
<<<<<<< HEAD
  contextNs = observable.array<string>();
  @observable metrics: IPodMetrics = null;
=======

  @observable private contextNs = observable.set<string>();
>>>>>>> b852384e

  constructor() {
    super();
    this.init();
  }

<<<<<<< HEAD
  async loadMetrics(namespace: Namespace) {
    this.metrics = await namespacesApi.getMetrics(namespace.getName(), "");
  }

  private init() {
    this.setContext(this.initNamespaces);
=======
  private async init() {
    await this.contextReady;
    await selectedNamespaces.whenReady;
>>>>>>> b852384e

    this.setContext(this.initialNamespaces);
    this.autoLoadAllowedNamespaces();
    this.autoUpdateUrlAndLocalStorage();
  }

  public onContextChange(callback: (contextNamespaces: string[]) => void, opts: IReactionOptions = {}): IReactionDisposer {
    return reaction(() => Array.from(this.contextNs), callback, {
      equals: comparer.shallow,
      ...opts,
    });
  }

  private autoUpdateUrlAndLocalStorage(): IReactionDisposer {
    return this.onContextChange(namespaces => {
      selectedNamespaces.set(namespaces); // save to local-storage
      namespaceUrlParam.set(namespaces, { replaceHistory: true }); // update url
    }, {
      fireImmediately: true,
    });
  }

  private autoLoadAllowedNamespaces(): IReactionDisposer {
    return reaction(() => this.allowedNamespaces, namespaces => this.loadAll({ namespaces }), {
      fireImmediately: true,
      equals: comparer.shallow,
    });
  }

  private get initialNamespaces(): string[] {
    const namespaces = new Set(this.allowedNamespaces);
    const prevSelectedNamespaces = selectedNamespaces.get();

    // return previously saved namespaces from local-storage (if any)
    if (prevSelectedNamespaces) {
      return prevSelectedNamespaces.filter(namespace => namespaces.has(namespace));
    }

    // otherwise select "default" or first allowed namespace
    if (namespaces.has("default")) {
      return ["default"];
    } else if (namespaces.size) {
      return [Array.from(namespaces)[0]];
    }

    return [];
  }

  @computed get allowedNamespaces(): string[] {
    return Array.from(new Set([
      ...(this.context?.allNamespaces ?? []), // allowed namespaces from cluster (main), updating every 30s
      ...this.items.map(item => item.getName()), // loaded namespaces from k8s api
    ].flat()));
  }

  @computed get contextNamespaces(): string[] {
    const namespaces = Array.from(this.contextNs);

    if (!namespaces.length) {
      return this.allowedNamespaces; // show all namespaces when nothing selected
    }

    return namespaces;
  }

  getSubscribeApis() {
    // if user has given static list of namespaces let's not start watches because watch adds stuff that's not wanted
    if (this.context?.cluster.accessibleNamespaces.length > 0) {
      return [];
    }

    return super.getSubscribeApis();
  }

  protected async loadItems(params: KubeObjectStoreLoadingParams) {
    const { allowedNamespaces } = this;

    let namespaces = (await super.loadItems(params)) || [];

    namespaces = namespaces.filter(namespace => allowedNamespaces.includes(namespace.getName()));

    if (!namespaces.length && allowedNamespaces.length > 0) {
      return allowedNamespaces.map(getDummyNamespace);
    }

    return namespaces;
  }

  @action
  setContext(namespace: string | string[]) {
    const namespaces = [namespace].flat();

    this.contextNs.replace(namespaces);
  }

  @action
  resetContext() {
    this.contextNs.clear();
  }

  hasContext(namespaces: string | string[]) {
    return [namespaces].flat().every(namespace => this.contextNs.has(namespace));
  }

  @computed get hasAllContexts(): boolean {
    return this.contextNs.size === this.allowedNamespaces.length;
  }

  @action
  toggleContext(namespace: string) {
    if (this.hasContext(namespace)) {
      this.contextNs.delete(namespace);
    } else {
      this.contextNs.add(namespace);
    }
  }

  @action
  toggleAll(showAll?: boolean) {
    if (typeof showAll === "boolean") {
      if (showAll) {
        this.setContext(this.allowedNamespaces);
      } else {
        this.resetContext(); // empty context considered as "All namespaces"
      }
    } else {
      this.toggleAll(!this.hasAllContexts);
    }
  }

  @action
  async remove(item: Namespace) {
    await super.remove(item);
    this.contextNs.delete(item.getName());
  }
}

export const namespaceStore = new NamespaceStore();
apiManager.registerStore(namespaceStore);<|MERGE_RESOLUTION|>--- conflicted
+++ resolved
@@ -1,12 +1,7 @@
 import { action, comparer, computed, IReactionDisposer, IReactionOptions, observable, reaction } from "mobx";
 import { autobind, createStorage } from "../../utils";
-<<<<<<< HEAD
-import { KubeObjectStore } from "../../kube-object.store";
 import { IPodMetrics, Namespace, namespacesApi } from "../../api/endpoints";
-=======
 import { KubeObjectStore, KubeObjectStoreLoadingParams } from "../../kube-object.store";
-import { Namespace, namespacesApi } from "../../api/endpoints/namespaces.api";
->>>>>>> b852384e
 import { createPageParam } from "../../navigation";
 import { apiManager } from "../../api/api-manager";
 
@@ -35,31 +30,22 @@
 @autobind()
 export class NamespaceStore extends KubeObjectStore<Namespace> {
   api = namespacesApi;
-<<<<<<< HEAD
-  contextNs = observable.array<string>();
-  @observable metrics: IPodMetrics = null;
-=======
 
   @observable private contextNs = observable.set<string>();
->>>>>>> b852384e
+  @observable metrics: IPodMetrics = null;
 
   constructor() {
     super();
     this.init();
   }
 
-<<<<<<< HEAD
   async loadMetrics(namespace: Namespace) {
     this.metrics = await namespacesApi.getMetrics(namespace.getName(), "");
   }
 
-  private init() {
-    this.setContext(this.initNamespaces);
-=======
   private async init() {
     await this.contextReady;
     await selectedNamespaces.whenReady;
->>>>>>> b852384e
 
     this.setContext(this.initialNamespaces);
     this.autoLoadAllowedNamespaces();
