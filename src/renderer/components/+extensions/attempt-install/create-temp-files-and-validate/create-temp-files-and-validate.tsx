--- conflicted
+++ resolved
@@ -61,39 +61,19 @@
       try {
         const data = await dataP;
 
-<<<<<<< HEAD
-    await fse.writeFile(tempFile, data);
-    const manifest = await validatePackage(tempFile);
-
-    if (!isCompatibleExtension(manifest)){
-      displayError(fileName, { message: "Incompatible extension" });
-
-      return null;
-    }
-
-    const id = path.join(
-      ExtensionDiscovery.getInstance().nodeModulesPath,
-      manifest.name,
-      "package.json",
-    );
-
-    return {
-      fileName,
-      data,
-      manifest,
-      tempFile,
-      id,
-    };
-  } catch (error) {
-    displayError(fileName, error);
-  }
-=======
         if (!data) {
           return null;
         }
 
         await fse.writeFile(tempFile, data);
         const manifest = await validatePackage(tempFile);
+
+        if (!isCompatibleExtension(manifest)){
+          displayError(fileName, { message: "Incompatible extension" });
+
+          return null;
+        }
+
         const id = path.join(
           extensionDiscovery.nodeModulesPath,
           manifest.name,
@@ -109,7 +89,6 @@
         };
       } catch (error) {
         const message = getMessageFromError(error);
->>>>>>> 66d0a354
 
         logger.info(
           `[EXTENSION-INSTALLATION]: installing ${fileName} has failed: ${message}`,
