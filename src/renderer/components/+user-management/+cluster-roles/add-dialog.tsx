--- conflicted
+++ resolved
@@ -76,13 +76,9 @@
           >
             <SubTitle title="ClusterRole Name" />
             <Input
-<<<<<<< HEAD
               lightTheme
-              required autoFocus
-=======
               required
               autoFocus
->>>>>>> 03d2389f
               placeholder="Name"
               iconLeft="supervisor_account"
               value={this.clusterRoleName}
