/**
 * Copyright (c) OpenLens Authors. All rights reserved.
 * Licensed under MIT License. See LICENSE in root directory for more information.
 */

import "./dialog.scss";

import { computed, observable, makeObservable, action } from "mobx";
import { observer } from "mobx-react";
import React from "react";

import { roleStore } from "../+roles/legacy-store";
import { serviceAccountStore } from "../+service-accounts/legacy-store";
import { NamespaceSelect } from "../../+namespaces/namespace-select";
import type { ClusterRole, Role, RoleBinding, ServiceAccount } from "../../../../common/k8s-api/endpoints";
import { roleApi } from "../../../../common/k8s-api/endpoints";
import type { DialogProps } from "../../dialog";
import { Dialog } from "../../dialog";
import { EditableList } from "../../editable-list";
import { Icon } from "../../icon";
import { showDetails } from "../../kube-detail-params";
import { SubTitle } from "../../layout/sub-title";
import { Notifications } from "../../notifications";
import type { SelectOption } from "../../select";
import { onMultiSelectFor, Select } from "../../select";
import { Wizard, WizardStep } from "../../wizard";
import { roleBindingStore } from "./legacy-store";
import { clusterRoleStore } from "../+cluster-roles/legacy-store";
import { Input } from "../../input";
import { ObservableHashSet, nFircate } from "../../../utils";
import type { Subject } from "../../../../common/k8s-api/endpoints/types/subject";

export interface RoleBindingDialogProps extends Partial<DialogProps> {
}

interface DialogState {
  isOpen: boolean;
  data?: RoleBinding;
}

@observer
export class RoleBindingDialog extends React.Component<RoleBindingDialogProps> {
  static state = observable.object<DialogState>({
    isOpen: false,
  });

  constructor(props: RoleBindingDialogProps) {
    super(props);
    makeObservable(this);
  }

  static open(roleBinding?: RoleBinding) {
    RoleBindingDialog.state.isOpen = true;
    RoleBindingDialog.state.data = roleBinding;
  }

  static close() {
    RoleBindingDialog.state.isOpen = false;
    RoleBindingDialog.state.data = undefined;
  }

  get roleBinding() {
    return RoleBindingDialog.state.data;
  }

  @computed get isEditing() {
    return !!this.roleBinding;
  }

  @observable.ref selectedRoleRef: Role | ClusterRole | null | undefined = null;
  @observable bindingName = "";
  @observable bindingNamespace: string | null = null;
  selectedAccounts = new ObservableHashSet<ServiceAccount>([], sa => sa.metadata.uid);
  selectedUsers = observable.set<string>([]);
  selectedGroups = observable.set<string>([]);

  @computed get selectedBindings(): Subject[] {
    const serviceAccounts: Subject[] = Array.from(this.selectedAccounts, sa => ({
      name: sa.getName(),
      kind: "ServiceAccount",
      namespace: sa.getNs(),
    }));
    const users: Subject[] = Array.from(this.selectedUsers, user => ({
      name: user,
      kind: "User",
    }));
    const groups: Subject[] = Array.from(this.selectedGroups, group => ({
      name: group,
      kind: "Group",
    }));

    return [
      ...serviceAccounts,
      ...users,
      ...groups,
    ];
  }

  @computed get roleRefOptions(): SelectOption<Role | ClusterRole>[] {
    const roles = roleStore.items
      .filter(role => role.getNs() === this.bindingNamespace);
    const clusterRoles = clusterRoleStore.items;

    return [
      ...roles,
      ...clusterRoles,
    ].map(r => ({
      value: r,
      label: r.getName(),
    }));
  }

  @computed get serviceAccountOptions(): SelectOption<ServiceAccount>[] {
    return serviceAccountStore.items.map(serviceAccount => ({
      value: serviceAccount,
      label: `${serviceAccount.getName()} (${serviceAccount.getNs()})`,
      isSelected: this.selectedAccounts.has(serviceAccount),
    }));
  }

  onOpen = action(() => {
    const binding = this.roleBinding;

    if (!binding) {
      return this.reset();
    }

    const findByRoleRefName = (item: Role | ClusterRole) => item.getName() === binding.roleRef.name;

    this.selectedRoleRef = (
      binding.roleRef.kind === roleApi.kind
        ? roleStore.items.find(findByRoleRefName)
        : clusterRoleStore.items.find(findByRoleRefName)
    );

    this.bindingName = binding.getName();
    this.bindingNamespace = binding.getNs();

    const [saSubjects, uSubjects, gSubjects] = nFircate(binding.getSubjects(), "kind", ["ServiceAccount", "User", "Group"]);
    const accountNames = new Set(saSubjects.map(acc => acc.name));

    this.selectedAccounts.replace(
      serviceAccountStore.items
        .filter(sa => accountNames.has(sa.getName())),
    );
    this.selectedUsers.replace(uSubjects.map(user => user.name));
    this.selectedGroups.replace(gSubjects.map(group => group.name));
  });

  reset = action(() => {
    this.selectedRoleRef = null;
    this.bindingName = "";
    this.bindingNamespace = "";
    this.selectedAccounts.clear();
    this.selectedUsers.clear();
    this.selectedGroups.clear();
  });

  createBindings = async () => {
    const { selectedRoleRef, bindingNamespace, selectedBindings, roleBinding, bindingName } = this;

    if (!selectedRoleRef || !roleBinding || !bindingNamespace || !bindingName) {
      return;
    }

    try {
      const newRoleBinding = this.isEditing
        ? await roleBindingStore.updateSubjects(roleBinding, selectedBindings)
        : await roleBindingStore.create({
          name: bindingName,
          namespace: bindingNamespace,
        }, {
          subjects: selectedBindings,
          roleRef: {
            name: selectedRoleRef.getName(),
            kind: selectedRoleRef.kind,
          },
        });

      showDetails(newRoleBinding.selfLink);
      RoleBindingDialog.close();
    } catch (err) {
      Notifications.checkedError(err, `Unknown error occured while ${this.isEditing ? "editing" : "creating"} role bindings.`);
    }
  };

  renderContents() {
    return (
      <>
        <SubTitle title="Namespace" />
        <NamespaceSelect
<<<<<<< HEAD
          lightTheme
=======
          id="dialog-namespace-input"
          themeName="light"
>>>>>>> 03d2389f
          isDisabled={this.isEditing}
          value={this.bindingNamespace}
          autoFocus={!this.isEditing}
          onChange={opt => this.bindingNamespace = opt?.value ?? null}
        />

        <SubTitle title="Role Reference" />
        <Select
<<<<<<< HEAD
          lightTheme
=======
          id="role-reference-input"
          themeName="light"
>>>>>>> 03d2389f
          placeholder="Select role or cluster role ..."
          isDisabled={this.isEditing}
          options={this.roleRefOptions}
          value={this.selectedRoleRef}
          onChange={option => {
            this.selectedRoleRef = option?.value;

            if (!this.selectedRoleRef || this.bindingName === this.selectedRoleRef.getName()) {
              this.bindingName = option?.value.getName() ?? "";
            }
          }}
        />

        <SubTitle title="Binding Name" />
        <Input
          lightTheme
          disabled={this.isEditing}
          value={this.bindingName}
          onChange={value => this.bindingName = value}
        />

        <SubTitle title="Binding targets" />

        <b>Users</b>
        <EditableList
          lightTheme
          placeholder="Bind to User Account ..."
          add={(newUser) => this.selectedUsers.add(newUser)}
          items={Array.from(this.selectedUsers)}
          remove={({ oldItem }) => this.selectedUsers.delete(oldItem)}
        />

        <b>Groups</b>
        <EditableList
          lightTheme
          placeholder="Bind to User Group ..."
          add={(newGroup) => this.selectedGroups.add(newGroup)}
          items={Array.from(this.selectedGroups)}
          remove={({ oldItem }) => this.selectedGroups.delete(oldItem)}
        />

        <b>Service Accounts</b>
        <Select
          id="service-account-input"
          isMulti
          lightTheme
          placeholder="Select service accounts ..."
          options={this.serviceAccountOptions}
          formatOptionLabel={option => (
            <>
              <Icon small material="account_box" />
              {` ${option.label}`}
            </>
          )}
          onChange={onMultiSelectFor(this.selectedAccounts)}
          maxMenuHeight={200}
        />
      </>
    );
  }

  render() {
    const { ...dialogProps } = this.props;
    const [action, nextLabel] = this.isEditing ? ["Edit", "Update"] : ["Add", "Create"];
    const disableNext = !this.selectedRoleRef || !this.selectedBindings.length || !this.bindingNamespace || !this.bindingName;

    return (
      <Dialog
        {...dialogProps}
        className="AddRoleBindingDialog"
        isOpen={RoleBindingDialog.state.isOpen}
        close={RoleBindingDialog.close}
        onClose={this.reset}
        onOpen={this.onOpen}
      >
        <Wizard
          header={(
            <h5>
              {`${action} RoleBinding`}
            </h5>
          )}
          done={RoleBindingDialog.close}
        >
          <WizardStep
            nextLabel={nextLabel}
            next={this.createBindings}
            disabledNext={disableNext}
          >
            {this.renderContents()}
          </WizardStep>
        </Wizard>
      </Dialog>
    );
  }
}<|MERGE_RESOLUTION|>--- conflicted
+++ resolved
@@ -189,12 +189,8 @@
       <>
         <SubTitle title="Namespace" />
         <NamespaceSelect
-<<<<<<< HEAD
-          lightTheme
-=======
           id="dialog-namespace-input"
-          themeName="light"
->>>>>>> 03d2389f
+          lightTheme
           isDisabled={this.isEditing}
           value={this.bindingNamespace}
           autoFocus={!this.isEditing}
@@ -203,12 +199,8 @@
 
         <SubTitle title="Role Reference" />
         <Select
-<<<<<<< HEAD
-          lightTheme
-=======
           id="role-reference-input"
-          themeName="light"
->>>>>>> 03d2389f
+          lightTheme
           placeholder="Select role or cluster role ..."
           isDisabled={this.isEditing}
           options={this.roleRefOptions}
