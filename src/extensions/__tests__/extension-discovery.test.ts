--- conflicted
+++ resolved
@@ -105,34 +105,6 @@
 
     mockedWatch.mockImplementationOnce(() =>
         (mockWatchInstance) as any,
-<<<<<<< HEAD
-      );
-
-      const extensionDiscovery = ExtensionDiscovery.createInstance(
-        extensionLoader,
-      );
-
-      // Need to force isLoaded to be true so that the file watching is started
-      extensionDiscovery.isLoaded = true;
-
-      await extensionDiscovery.watchExtensions();
-
-      extensionDiscovery.events.on("add", extension => {
-        expect(extension).toEqual({
-          absolutePath: expect.any(String),
-          id: path.normalize("node_modules/my-extension/package.json"),
-          isBundled: false,
-          isEnabled: false,
-          isCompatible: false,
-          manifest:  {
-            name: "my-extension",
-          },
-          manifestPath: path.normalize("node_modules/my-extension/package.json"),
-          availableUpdate: null,
-        });
-        done();
-      });
-=======
     );
     const extensionDiscovery = ExtensionDiscovery.createInstance(
       extensionLoader,
@@ -140,7 +112,6 @@
 
     // Need to force isLoaded to be true so that the file watching is started
     extensionDiscovery.isLoaded = true;
->>>>>>> 0be1ab4c
 
     await extensionDiscovery.watchExtensions();
 
@@ -156,6 +127,7 @@
           version: "1.0.0",
         },
         manifestPath: path.normalize("node_modules/my-extension/package.json"),
+        availableUpdate: null,
       });
       done();
     });
