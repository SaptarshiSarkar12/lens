--- conflicted
+++ resolved
@@ -42,13 +42,8 @@
     // });
 
     describe("preferences page", () => {
-<<<<<<< HEAD
       // it('shows "preferences"', async () => {
-      //   const appName: string = process.platform === "darwin" ? "Lens" : "File";
-=======
-      it('shows "preferences"', async () => {
-        const appName: string = process.platform === "darwin" ? "OpenLens" : "File";
->>>>>>> 9392b321
+      //   const appName: string = process.platform === "darwin" ? "OpenLens" : "File";
 
       //   await app.mainProcess.send("test-menu-item-click", appName, "Preferences");
       //   await app.client.waitUntilTextExists("[data-testid=application-header]", "APPLICATION");
